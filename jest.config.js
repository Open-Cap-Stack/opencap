--- conflicted
+++ resolved
@@ -1,14 +1,6 @@
 module.exports = {
-<<<<<<< HEAD
-  testEnvironment: 'node',
-  coveragePathIgnorePatterns: ['/node_modules/'],
-  testTimeout: 10000, // Increase default timeout to 10 seconds
-  runInBand: true, // Run tests sequentially
-  transformIgnorePatterns: ['<roodDir>/node_modules/(?!@swish)'],
-=======
   // Other configurations...
   globalSetup: './test/globalSetup.js',
   globalTeardown: './test/globalTeardown.js',
   testTimeout: 30000,
->>>>>>> ade1cfe4
 };