--- conflicted
+++ resolved
@@ -6,14 +6,9 @@
  * Updated to use robust MongoDB connection utilities with retry logic
  * Following Semantic Seed Venture Studio Coding Standards
  */
-<<<<<<< HEAD
-=======
-const SPVAsset = require('../models/SPVasset');
-const SPV = require('../models/SPV');
->>>>>>> 4ffa53e1
 const mongoose = require('mongoose');
 const SPV = require('../models/SPV');
-const SPVAsset = require('../models/SPVAsset');
+const SPVAsset = require('../models/SPVasset');
 const mongoDbConnection = require('../utils/mongoDbConnection');
 
 /**
@@ -124,10 +119,6 @@
     if (assets.length === 0) {
       return res.status(404).json({ message: 'No assets found for this SPV' });
     }
-<<<<<<< HEAD
-
-    res.status(200).json({ spvId: spvId, assets: assets });
-=======
     
     // Check if the referenced SPV still exists
     const spvExists = await mongoDbConnection.withRetry(async () => {
@@ -148,7 +139,6 @@
     // Store in res.locals for potential use by middleware
     res.locals.responseData = { assets: plainAssets };
     res.status(200).json(res.locals.responseData);
->>>>>>> 4ffa53e1
   } catch (error) {
     console.error('Error retrieving assets by SPV ID:', error);
     res.status(500).json({ message: 'Failed to retrieve assets', error: error.message });
@@ -219,19 +209,12 @@
     // Calculate total valuation
     const totalValuation = assets.reduce((sum, asset) => sum + asset.Value, 0);
     
-<<<<<<< HEAD
-    res.status(200).json({
-      assetType: type,
-      totalValuation,
-      assetCount: assets.length
-    });
-=======
     // Create response data
     const responseData = {
-      assetType: assetType, 
+      assetType: type, 
       totalValuation,
-      assetCount: plainAssets.length,
-      assetBreakdown: plainAssets.map(asset => ({ 
+      assetCount: assets.length,
+      assetBreakdown: assets.map(asset => ({ 
         assetId: asset.AssetID,
         type: asset.Type,
         value: asset.Value,
@@ -242,7 +225,6 @@
     // Store in res.locals for potential use by middleware
     res.locals.responseData = responseData;
     res.status(200).json(responseData);
->>>>>>> 4ffa53e1
   } catch (error) {
     console.error('Error calculating asset type valuation:', error);
     res.status(500).json({ message: 'Failed to calculate asset type valuation', error: error.message });
@@ -262,13 +244,6 @@
       return res.status(400).json({ message: 'Invalid SPV Asset ID format' });
     }
 
-<<<<<<< HEAD
-    // Check if the asset exists
-    const asset = await SPVAsset.findById(assetId);
-    
-    if (!asset) {
-      return res.status(404).json({ message: 'SPVAsset not found' });
-=======
     // Create a copy of the request body and remove immutable fields
     const updates = { ...req.body };
     
@@ -299,9 +274,8 @@
     
     if (!updatedAsset) {
       return res.status(404).json({ message: 'SPV Asset not found' });
->>>>>>> 4ffa53e1
-    }
-
+    }
+    
     // Check for immutable fields in the update data
     const immutableFields = ['AssetID', 'SPVID'];
     for (const field of immutableFields) {
@@ -314,14 +288,14 @@
     const allowedFields = ['Type', 'Value', 'Description', 'AcquisitionDate'];
     allowedFields.forEach(field => {
       if (req.body[field] !== undefined) {
-        asset[field] = req.body[field];
+        updatedAsset[field] = req.body[field];
       }
     });
 
     // Save the updated asset
-    await asset.save();
-
-    res.status(200).json(asset);
+    await updatedAsset.save();
+
+    res.status(200).json(updatedAsset);
   } catch (error) {
     console.error('Error updating SPV Asset:', error);
     res.status(500).json({ message: 'Failed to update SPV Asset', error: error.message });
