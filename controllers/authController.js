--- conflicted
+++ resolved
@@ -1,9 +1,9 @@
 const User = require('../models/User');
 const bcrypt = require('bcrypt');
 const jwt = require('jsonwebtoken');
-<<<<<<< HEAD
 const nodemailer = require('nodemailer');
 const { OAuth2Client } = require('google-auth-library');
+const mongoose = require('mongoose');
 const { blacklistToken } = require('../middleware/authMiddleware');
 
 // Initialize Google OAuth client
@@ -35,31 +35,12 @@
   try {
     const { firstName, lastName, email, password, confirmPassword, role = 'user', companyId } = req.body;
 
-=======
-const { OAuth2Client } = require('google-auth-library'); // For Google OAuth (example)
-const nodemailer = require('nodemailer');
-
-const googleClient = new OAuth2Client(process.env.GOOGLE_CLIENT_ID);
-
-/**
- * Register a new user
- * Feature: OCAE-202: Implement user registration endpoint
- */
-exports.registerUser = async (req, res) => {
-  try {
-    const { firstName, lastName, email, password, role, companyId } = req.body;
-    
->>>>>>> 375ad8a5
     // Validate required fields
     const errors = [];
     if (!firstName) errors.push('First name is required');
     if (!lastName) errors.push('Last name is required');
     if (!email) errors.push('Email is required');
     if (!password) errors.push('Password is required');
-<<<<<<< HEAD
-=======
-    if (!role) errors.push('Role is required');
->>>>>>> 375ad8a5
     
     if (errors.length > 0) {
       return res.status(400).json({
@@ -67,7 +48,6 @@
         errors
       });
     }
-<<<<<<< HEAD
 
     // Validate email format
     const emailRegex = /^[\w-]+(\.[\w-]+)*@([\w-]+\.)+[a-zA-Z]{2,7}$/;
@@ -86,36 +66,13 @@
     }
     
     // Check for password complexity
-=======
-    
-    // Validate email format
-    const emailRegex = /^[\w-]+(\.[\w-]+)*@([\w-]+\.)+[a-zA-Z]{2,7}$/;
-    if (!emailRegex.test(email)) {
-      return res.status(400).json({
-        message: 'Invalid email format'
-      });
-    }
-    
-    // Validate password strength
-    if (password.length < 8) {
-      return res.status(400).json({
-        message: 'Password must be at least 8 characters long'
-      });
-    }
-    
-    // Check for password complexity (at least one uppercase, one lowercase, one number, one special char)
->>>>>>> 375ad8a5
     const passwordRegex = /^(?=.*[a-z])(?=.*[A-Z])(?=.*\d)(?=.*[@$!%*?&])[A-Za-z\d@$!%*?&]/;
     if (!passwordRegex.test(password)) {
       return res.status(400).json({
         message: 'Password must contain at least one uppercase letter, one lowercase letter, one number, and one special character'
       });
     }
-<<<<<<< HEAD
-
-    // Check if user already exists
-=======
-    
+
     // Validate role is one of the allowed values
     const allowedRoles = ['admin', 'manager', 'user', 'client'];
     if (!allowedRoles.includes(role)) {
@@ -124,37 +81,26 @@
       });
     }
 
-    // Check if email already exists
->>>>>>> 375ad8a5
+    // Check if user already exists
     const existingUser = await User.findOne({ email });
     if (existingUser) {
-      return res.status(400).json({
-        message: 'Email already exists'
-      });
-    }
-
-<<<<<<< HEAD
+      return res.status(400).json({ message: 'User already exists' });
+    }
+
     // Hash password
     const hashedPassword = await bcrypt.hash(password, 10);
 
-    // Create new user
-    const newUser = new User({
-=======
-    // Hash the password
-    const hashedPassword = await bcrypt.hash(password, 10);
-    
     // Create new user object with a unique userId
     const userId = new mongoose.Types.ObjectId().toString();
     const newUser = new User({
       userId,
->>>>>>> 375ad8a5
       firstName,
       lastName,
       email,
       password: hashedPassword,
       role,
-<<<<<<< HEAD
-      companyId,
+      status: 'pending',
+      companyId: companyId || null,
       emailVerified: false
     });
 
@@ -173,7 +119,10 @@
     });
   } catch (error) {
     console.error('Registration error:', error.message);
-    return res.status(500).json({ message: 'Internal server error' });
+    return res.status(500).json({ 
+      message: 'Internal server error',
+      error: process.env.NODE_ENV === 'development' ? error.message : undefined
+    });
   }
 };
 
@@ -190,6 +139,9 @@
     if (!email || !password) {
       return res.status(400).json({ message: 'Email and password are required' });
     }
+
+    // Log the incoming request for debugging
+    console.log('Login attempt:', { email, passwordProvided: !!password });
 
     // Find user by email
     const user = await User.findOne({ email });
@@ -205,13 +157,13 @@
 
     // Generate tokens
     const accessToken = jwt.sign(
-      { userId: user._id, role: user.role },
+      { userId: user.userId || user._id, role: user.role },
       process.env.JWT_SECRET || 'testsecret',
       { expiresIn: '1h' }
     );
 
     const refreshToken = jwt.sign(
-      { userId: user._id },
+      { userId: user.userId || user._id },
       process.env.JWT_REFRESH_SECRET || 'refresh-testsecret',
       { expiresIn: '7d' }
     );
@@ -266,45 +218,17 @@
     let user = await User.findOne({ email: userInfo.email });
 
     // Create user if not exists
-=======
-      status: 'pending',
-      companyId: companyId || null
-    });
-
-    // Save user to database
-    await newUser.save();
-    
-    // Return success with user data (password is automatically excluded by the toJSON method in the User model)
-    res.status(201).json({
-      message: 'User registered successfully',
-      user: newUser
-    });
-  } catch (error) {
-    console.error('Error during user registration:', error);
-    res.status(500).json({
-      message: 'Internal server error',
-      error: process.env.NODE_ENV === 'development' ? error.message : undefined
-    });
-  }
-};
-
-// User login with email and password
-exports.loginUser = async (req, res) => {
-  const { email, password } = req.body;
-  try {
-    // Log the incoming request for debugging
-    console.log('Login attempt:', { email, passwordProvided: !!password });
-
-    // Check if the user exists - try to find by email
-    const user = await User.findOne({ email });
->>>>>>> 375ad8a5
     if (!user) {
+      // Create a new user
+      const userId = new mongoose.Types.ObjectId().toString();
       user = new User({
+        userId,
         firstName: userInfo.given_name,
         lastName: userInfo.family_name,
         email: userInfo.email,
         password: await bcrypt.hash(Math.random().toString(36).slice(-8), 10),
         role: 'user',
+        status: 'active',
         emailVerified: true,
         oauthProvider: provider,
         oauthId: userInfo.sub
@@ -315,13 +239,13 @@
 
     // Generate tokens
     const accessToken = jwt.sign(
-      { userId: user._id, role: user.role },
+      { userId: user.userId || user._id, role: user.role },
       process.env.JWT_SECRET || 'testsecret',
       { expiresIn: '1h' }
     );
 
     const refreshToken = jwt.sign(
-      { userId: user._id },
+      { userId: user.userId || user._id },
       process.env.JWT_REFRESH_SECRET || 'refresh-testsecret',
       { expiresIn: '7d' }
     );
@@ -360,14 +284,20 @@
       const decoded = jwt.verify(token, process.env.JWT_REFRESH_SECRET || 'refresh-testsecret');
 
       // Find user
-      const user = await User.findById(decoded.userId);
+      const user = await User.findOne({
+        $or: [
+          { _id: decoded.userId },
+          { userId: decoded.userId }
+        ]
+      });
+      
       if (!user) {
         return res.status(404).json({ message: 'User not found' });
       }
 
       // Generate new access token
       const accessToken = jwt.sign(
-        { userId: user._id, role: user.role },
+        { userId: user.userId || user._id, role: user.role },
         process.env.JWT_SECRET || 'testsecret',
         { expiresIn: '1h' }
       );
@@ -410,6 +340,7 @@
 
 /**
  * Request password reset email
+ * Feature: OCAE-303: Implement password reset functionality
  * @param {Object} req - Express request object
  * @param {Object} res - Express response object
  */
@@ -423,36 +354,38 @@
 
     // Find user by email
     const user = await User.findOne({ email });
-    if (!user) {
-      // For security reasons, still return success even if user doesn't exist
-      return res.status(200).json({ message: 'If your email exists in our system, you will receive a password reset link' });
-    }
-
-<<<<<<< HEAD
-    // Generate reset token
-    const resetToken = jwt.sign(
-      { userId: user._id },
-      process.env.JWT_RESET_SECRET || 'reset-testsecret',
-      { expiresIn: '1h' }
-    );
-
-    // Send reset email
-    const transporter = createEmailTransporter();
-    await transporter.sendMail({
-      from: process.env.EMAIL_FROM || 'support@opencap.com',
-      to: user.email,
-      subject: 'OpenCap - Password Reset',
-      html: `
-        <h1>Password Reset</h1>
-        <p>You requested a password reset. Please click the link below to reset your password:</p>
-        <a href="${process.env.FRONTEND_URL || 'http://localhost:3000'}/reset-password/${resetToken}">
-          Reset Password
-        </a>
-        <p>This link will expire in 1 hour.</p>
-      `
-    });
-
-    return res.status(200).json({ message: 'Password reset email sent' });
+    
+    // Only generate token and send email if user exists
+    if (user) {
+      // Generate reset token
+      const resetToken = jwt.sign(
+        { userId: user.userId || user._id },
+        process.env.JWT_RESET_SECRET || 'reset-testsecret',
+        { expiresIn: '1h' }
+      );
+
+      // Send reset email
+      const transporter = createEmailTransporter();
+      await transporter.sendMail({
+        from: process.env.EMAIL_FROM || 'support@opencap.com',
+        to: user.email,
+        subject: 'OpenCap - Password Reset',
+        html: `
+          <h1>Password Reset</h1>
+          <p>You requested a password reset. Please click the link below to reset your password:</p>
+          <a href="${process.env.FRONTEND_URL || 'http://localhost:3000'}/reset-password/${resetToken}">
+            Reset Password
+          </a>
+          <p>This link will expire in 1 hour.</p>
+          <p>If you didn't request this, please ignore this email.</p>
+        `
+      });
+    }
+
+    // For security reasons, still return success even if user doesn't exist
+    return res.status(200).json({ 
+      message: 'If an account exists with that email, a password reset link has been sent' 
+    });
   } catch (error) {
     console.error('Password reset request error:', error.message);
     return res.status(500).json({ message: 'Internal server error' });
@@ -461,37 +394,49 @@
 
 /**
  * Verify reset token
+ * Feature: OCAE-303: Implement password reset functionality
  * @param {Object} req - Express request object
  * @param {Object} res - Express response object
  */
 const verifyResetToken = async (req, res) => {
   try {
-    const { token } = req.body;
+    const { token } = req.params || req.body;
     
     // Check if token is provided
     if (!token) {
       return res.status(400).json({ message: 'Token is required' });
     }
-=======
-    // Generate a JWT token
-    const token = jwt.sign(
-      { userId: user.userId, role: user.role }, 
-      process.env.JWT_SECRET, 
-      { expiresIn: '1h' }
-    ); 
-    
-    // Log successful login
-    console.log('Login successful:', { userId: user.userId, role: user.role });
->>>>>>> 375ad8a5
     
     try {
-      // Verify token
-      jwt.verify(token, process.env.JWT_RESET_SECRET || 'reset-testsecret');
+      // Verify token in a nested try-catch to ensure proper error handling
+      const decoded = jwt.verify(token, process.env.JWT_RESET_SECRET || 'reset-testsecret');
       
-      // If verification succeeds, token is valid
-      return res.status(200).json({ message: 'Token is valid' });
-    } catch (error) {
-      // If verification fails, token is invalid
+      try {
+        // Check if user exists - wrap in another try-catch to separate database errors
+        const user = await User.findOne({
+          $or: [
+            { _id: decoded.userId },
+            { userId: decoded.userId }
+          ]
+        });
+        
+        // If user not found
+        if (!user) {
+          return res.status(404).json({ message: 'User not found' });
+        }
+        
+        // Token is valid
+        return res.status(200).json({ 
+          message: 'Token is valid', 
+          userId: decoded.userId 
+        });
+      } catch (dbError) {
+        // Database errors should return 500
+        console.error('Token verification error:', dbError.message);
+        return res.status(500).json({ message: 'Internal server error' });
+      }
+    } catch (tokenError) {
+      // Handle JWT errors - always return 400 for invalid tokens
       return res.status(400).json({ message: 'Invalid or expired token' });
     }
   } catch (error) {
@@ -540,7 +485,12 @@
       try {
         // Database operations in separate try-catch for proper error handling
         // Find user
-        const user = await User.findById(decoded.userId);
+        const user = await User.findOne({
+          $or: [
+            { _id: decoded.userId },
+            { userId: decoded.userId }
+          ]
+        });
         
         // If user not found
         if (!user) {
@@ -551,11 +501,19 @@
         const hashedPassword = await bcrypt.hash(password, 10);
         
         // Update user's password
-        await User.findByIdAndUpdate(
-          user._id,
-          { password: hashedPassword },
-          { new: true }
-        );
+        if (user.userId) {
+          await User.findOneAndUpdate(
+            { userId: user.userId },
+            { password: hashedPassword },
+            { new: true }
+          );
+        } else {
+          await User.findByIdAndUpdate(
+            user._id,
+            { password: hashedPassword },
+            { new: true }
+          );
+        }
         
         return res.status(200).json({ message: 'Password has been reset successfully' });
       } catch (dbError) {
@@ -584,7 +542,13 @@
     const userId = req.user.userId;
 
     // Find user
-    const user = await User.findById(userId).select('-password');
+    const user = await User.findOne({
+      $or: [
+        { _id: userId },
+        { userId: userId }
+      ]
+    }).select('-password');
+    
     if (!user) {
       return res.status(404).json({ message: 'User not found' });
     }
@@ -608,7 +572,13 @@
     const { firstName, lastName, email, currentPassword, newPassword } = req.body;
 
     // Find user
-    const user = await User.findById(userId);
+    const user = await User.findOne({
+      $or: [
+        { _id: userId },
+        { userId: userId }
+      ]
+    });
+    
     if (!user) {
       return res.status(404).json({ message: 'User not found' });
     }
@@ -621,7 +591,8 @@
     if (email && email !== user.email) {
       // Check if email is already used by another user
       const existingUser = await User.findOne({ email });
-      if (existingUser && existingUser._id.toString() !== userId) {
+      if (existingUser && (existingUser._id.toString() !== userId.toString()) && 
+          (existingUser.userId !== userId)) {
         return res.status(400).json({ message: 'Email already in use' });
       }
       
@@ -677,9 +648,14 @@
     // User ID is attached to req.user by the auth middleware
     const userId = req.user.userId;
 
-<<<<<<< HEAD
     // Find user
-    const user = await User.findById(userId);
+    const user = await User.findOne({
+      $or: [
+        { _id: userId },
+        { userId: userId }
+      ]
+    });
+    
     if (!user) {
       return res.status(404).json({ message: 'User not found' });
     }
@@ -693,26 +669,6 @@
     await sendVerificationEmailToUser(user);
 
     return res.status(200).json({ message: 'Verification email sent' });
-=======
-    // Check if user exists
-    let user = await User.findOne({ email });
-    if (!user) {
-      // Create a new user
-      const userId = new mongoose.Types.ObjectId().toString();
-      user = new User({
-        userId,
-        firstName: name.split(' ')[0] || 'OAuth',
-        lastName: name.split(' ').slice(1).join(' ') || 'User',
-        email,
-        role: 'user',
-        status: 'active',
-      });
-      await user.save();
-    }
-
-    const jwtToken = jwt.sign({ userId: user.userId, role: user.role }, process.env.JWT_SECRET, { expiresIn: '1h' });
-    res.json({ token: jwtToken });
->>>>>>> 375ad8a5
   } catch (error) {
     console.error('Send verification email error:', error.message);
     return res.status(500).json({ message: 'Internal server error' });
@@ -720,9 +676,8 @@
 };
 
 /**
-<<<<<<< HEAD
- * Verify user email with verification token
- * @param {Object} req - Express request object with token parameter
+ * Verify user email with token
+ * @param {Object} req - Express request object
  * @param {Object} res - Express response object
  */
 const verifyEmail = async (req, res) => {
@@ -738,93 +693,33 @@
       const decoded = jwt.verify(token, process.env.JWT_VERIFICATION_SECRET || 'verification-testsecret');
 
       // Find user
-      const user = await User.findById(decoded.userId);
+      const user = await User.findOne({
+        $or: [
+          { _id: decoded.userId },
+          { userId: decoded.userId }
+        ]
+      });
+      
       if (!user) {
         return res.status(404).json({ message: 'User not found' });
       }
 
-      // Update user's email verification status
+      // Mark email as verified
       user.emailVerified = true;
       await user.save();
 
-      return res.status(200).json({ message: 'Email verification successful' });
+      return res.status(200).json({ message: 'Email verified successfully' });
     } catch (error) {
       return res.status(400).json({ message: 'Invalid or expired verification token' });
     }
   } catch (error) {
     console.error('Email verification error:', error.message);
-=======
- * Request a password reset email
- * Feature: OCAE-303: Implement password reset functionality
- */
-exports.requestPasswordReset = async (req, res) => {
-  try {
-    const { email } = req.body;
-    
-    // Validate email
-    if (!email) {
-      return res.status(400).json({ message: 'Email is required' });
-    }
-    
-    // Find user by email
-    const user = await User.findOne({ email });
-    
-    // Only generate token and send email if user exists
-    if (user) {
-      // Generate reset token
-      const resetToken = jwt.sign(
-        { userId: user.userId },
-        process.env.JWT_RESET_SECRET,
-        { expiresIn: '1h' }
-      );
-      
-      // Create transporter
-      const transporter = nodemailer.createTransport({
-        host: process.env.EMAIL_HOST || 'smtp.example.com',
-        port: process.env.EMAIL_PORT || 587,
-        secure: false,
-        auth: {
-          user: process.env.EMAIL_USER || 'user@example.com',
-          pass: process.env.EMAIL_PASS || 'password'
-        }
-      });
-      
-      // Reset link with token
-      const resetUrl = `${process.env.FRONTEND_URL || 'http://localhost:3000'}/reset-password/${resetToken}`;
-      
-      // Email options
-      const mailOptions = {
-        from: process.env.EMAIL_FROM || 'noreply@opencap.com',
-        to: email,
-        subject: 'OpenCap - Password Reset Request',
-        html: `
-          <h1>Password Reset</h1>
-          <p>You requested a password reset. Click the link below to reset your password:</p>
-          <a href="${resetUrl}">Reset Password</a>
-          <p>This link will expire in 1 hour.</p>
-          <p>If you didn't request this, please ignore this email.</p>
-        `
-      };
-      
-      // Send the email
-      await transporter.sendMail(mailOptions);
-    }
-    
-    // Always return the same response whether user exists or not (for security)
-    return res.status(200).json({ 
-      message: 'If an account exists with that email, a password reset link has been sent' 
-    });
-    
-  } catch (error) {
-    console.error('Password reset request error:', error.message);
->>>>>>> 375ad8a5
-    return res.status(500).json({ message: 'Internal server error' });
-  }
-};
-
-/**
-<<<<<<< HEAD
- * Check email verification token requirements
+    return res.status(500).json({ message: 'Internal server error' });
+  }
+};
+
+/**
+ * Check verification token
  * @param {Object} req - Express request object
  * @param {Object} res - Express response object
  */
@@ -839,7 +734,7 @@
 const sendVerificationEmailToUser = async (user) => {
   // Generate verification token
   const verificationToken = jwt.sign(
-    { userId: user._id }, 
+    { userId: user.userId || user._id }, 
     process.env.JWT_VERIFICATION_SECRET || 'verification-testsecret', 
     { expiresIn: '24h' }
   );
@@ -877,122 +772,4 @@
   verifyEmail,
   checkVerificationToken,
   createEmailTransporter
-=======
- * Verify a password reset token
- * Feature: OCAE-303: Implement password reset functionality
- */
-exports.verifyResetToken = async (req, res) => {
-  try {
-    const { token } = req.params;
-    
-    // Validate token
-    if (!token) {
-      return res.status(400).json({ message: 'Token is required' });
-    }
-    
-    try {
-      // Verify token in a nested try-catch to ensure proper error handling
-      const decoded = jwt.verify(token, process.env.JWT_RESET_SECRET);
-      
-      try {
-        // Check if user exists - wrap in another try-catch to separate database errors
-        const user = await User.findOne({ userId: decoded.userId });
-        
-        // If user not found
-        if (!user) {
-          return res.status(404).json({ message: 'User not found' });
-        }
-        
-        // Token is valid
-        return res.status(200).json({ 
-          message: 'Token is valid', 
-          userId: decoded.userId 
-        });
-      } catch (dbError) {
-        // Database errors should return 500
-        console.error('Token verification error:', dbError.message);
-        return res.status(500).json({ message: 'Internal server error' });
-      }
-    } catch (tokenError) {
-      // Handle JWT errors - always return 400 for invalid tokens
-      return res.status(400).json({ message: 'Invalid or expired token' });
-    }
-    
-  } catch (error) {
-    console.error('Token verification error:', error.message);
-    return res.status(500).json({ message: 'Internal server error' });
-  }
-};
-
-/**
- * Reset user password with valid token
- * Feature: OCAE-303: Implement password reset functionality
- */
-exports.resetPassword = async (req, res) => {
-  try {
-    const { token } = req.params;
-    const { password } = req.body;
-    
-    // Validate inputs
-    if (!token) {
-      return res.status(400).json({ message: 'Token is required' });
-    }
-    
-    if (!password) {
-      return res.status(400).json({ message: 'Password is required' });
-    }
-    
-    // Validate password strength
-    if (password.length < 8) {
-      return res.status(400).json({ message: 'Password must be at least 8 characters long' });
-    }
-    
-    // Validate password complexity
-    const passwordRegex = /^(?=.*[a-z])(?=.*[A-Z])(?=.*\d)(?=.*[@$!%*?&])[A-Za-z\d@$!%*?&]{8,}$/;
-    if (!passwordRegex.test(password)) {
-      return res.status(400).json({
-        message: 'Password must contain at least one uppercase letter, one lowercase letter, one number, and one special character'
-      });
-    }
-    
-    try {
-      // Verify token - wrap this in another try-catch to return 400 instead of 500
-      const decoded = jwt.verify(token, process.env.JWT_RESET_SECRET);
-      
-      try {
-        // Database operations in separate try-catch for proper error handling
-        // Find user
-        const user = await User.findOne({ userId: decoded.userId });
-        
-        // If user not found
-        if (!user) {
-          return res.status(404).json({ message: 'User not found' });
-        }
-        
-        // Hash the new password
-        const hashedPassword = await bcrypt.hash(password, 10);
-        
-        // Update user's password
-        await User.findOneAndUpdate(
-          { userId: user.userId },
-          { password: hashedPassword },
-          { new: true }
-        );
-        
-        return res.status(200).json({ message: 'Password has been reset successfully' });
-      } catch (dbError) {
-        // Database errors should return 500
-        console.error('Password reset error:', dbError.message);
-        return res.status(500).json({ message: 'Internal server error' });
-      }
-    } catch (tokenError) {
-      // Handle JWT errors - always return 400 for invalid tokens
-      return res.status(400).json({ message: 'Invalid or expired token' });
-    }
-    
-  } catch (error) {
-    console.error('Password reset error:', error.message);
-    return res.status(500).json({ message: 'Internal server error' });
-  }
->>>>>>> 375ad8a5
 };