<<<<<<< HEAD
const Activity = require('../models/Activity');

exports.createActivity = async (req, res) => {
=======
const mongoose = require('mongoose');
const Activity = require('../models/Activity');

exports.createActivity = async (req, res) => {
  const { name, description, date, type, status, createdBy, participants } =
    req.body;

  if (!name || !description || !date || !type || !status || !createdBy) {
    return res.status(400).json({ message: 'Missing required fields' });
  }

  const newActivity = new Activity({
    name,
    description,
    date: new Date(date),
    type,
    status,
    createdBy: new mongoose.Types.ObjectId(createdBy),
    participants: participants.map(
      (participant) => new mongoose.Types.ObjectId(participant)
    ),
  });

>>>>>>> f8206762
  try {
    const activity = new Activity(req.body);
    await activity.save();
    res.status(201).send(activity);
  } catch (error) {
    res.status(400).send(error);
  }
};

exports.getActivities = async (req, res) => {
  try {
<<<<<<< HEAD
    const activities = await Activity.find();
    res.send(activities);
  } catch (error) {
    res.status(500).json({ error: 'Error fetching activities' });
=======
    const activities = await Activity.find().populate('participants');
    // If no activities are found, still return 200 with an empty array
    res.status(200).json(activities);
  } catch (err) {
    return res.status(500).json({ message: err.message });
>>>>>>> f8206762
  }
};

exports.getActivityById = async (req, res) => {
  try {
<<<<<<< HEAD
    const activity = await Activity.findById(req.params.id);
    if (!activity) {
      res.status(404).send({ message: 'Activity not found' });
    } else {
      res.send(activity);
=======
    const activityId = req.params.id;
    const activity = await Activity.findById(activityId).populate(
      'participants'
    );

    if (!activity) {
      return res.status(404).json({ message: 'Activity not found' });
>>>>>>> f8206762
    }
  } catch (error) {
    res.status(500).send(error);
    res.status(500).json({ error: 'Error fetching activity' });
  }
};

<<<<<<< HEAD
exports.updateActivity = async (req, res) => {
=======
exports.updateActivityById = async (req, res) => {
  const { id } = req.params;
  if (!id) {
    return res.status(400).json({ error: 'Invalid activity ID' });
  }

>>>>>>> f8206762
  try {
    const activity = await Activity.findByIdAndUpdate(req.params.id, req.body, {
      new: true,
    });
<<<<<<< HEAD
    if (!activity) {
      res.status(404).send({ message: 'Activity not found' });
    } else {
      res.send(activity);
=======

    if (!updatedActivity) {
      return res.status(404).json({ error: 'Activity not found' });
>>>>>>> f8206762
    }
  } catch (error) {
    res.status(400).send(error);
  }
};

exports.deleteActivity = async (req, res) => {
<<<<<<< HEAD
  try {
    await Activity.findByIdAndRemove(req.params.id);
    res.send({ message: 'Activity deleted' });
=======
  const { id } = req.params;

  if (!id) {
    return res.status(400).json({ error: 'Invalid activity ID' });
  }

  try {
    const deletedActivity = await Activity.findByIdAndDelete(id);

    if (!deletedActivity) {
      return res.status(404).json({ message: 'Activity not found' });
    }

    return res.status(200).json({ message: 'Activity deleted' });
>>>>>>> f8206762
  } catch (error) {
    res.status(500).send(error);
  }
};<|MERGE_RESOLUTION|>--- conflicted
+++ resolved
@@ -1,32 +1,6 @@
-<<<<<<< HEAD
 const Activity = require('../models/Activity');
 
 exports.createActivity = async (req, res) => {
-=======
-const mongoose = require('mongoose');
-const Activity = require('../models/Activity');
-
-exports.createActivity = async (req, res) => {
-  const { name, description, date, type, status, createdBy, participants } =
-    req.body;
-
-  if (!name || !description || !date || !type || !status || !createdBy) {
-    return res.status(400).json({ message: 'Missing required fields' });
-  }
-
-  const newActivity = new Activity({
-    name,
-    description,
-    date: new Date(date),
-    type,
-    status,
-    createdBy: new mongoose.Types.ObjectId(createdBy),
-    participants: participants.map(
-      (participant) => new mongoose.Types.ObjectId(participant)
-    ),
-  });
-
->>>>>>> f8206762
   try {
     const activity = new Activity(req.body);
     await activity.save();
@@ -38,69 +12,35 @@
 
 exports.getActivities = async (req, res) => {
   try {
-<<<<<<< HEAD
     const activities = await Activity.find();
     res.send(activities);
   } catch (error) {
     res.status(500).json({ error: 'Error fetching activities' });
-=======
-    const activities = await Activity.find().populate('participants');
-    // If no activities are found, still return 200 with an empty array
-    res.status(200).json(activities);
-  } catch (err) {
-    return res.status(500).json({ message: err.message });
->>>>>>> f8206762
   }
 };
 
 exports.getActivityById = async (req, res) => {
   try {
-<<<<<<< HEAD
     const activity = await Activity.findById(req.params.id);
     if (!activity) {
       res.status(404).send({ message: 'Activity not found' });
     } else {
       res.send(activity);
-=======
-    const activityId = req.params.id;
-    const activity = await Activity.findById(activityId).populate(
-      'participants'
-    );
-
-    if (!activity) {
-      return res.status(404).json({ message: 'Activity not found' });
->>>>>>> f8206762
     }
   } catch (error) {
-    res.status(500).send(error);
     res.status(500).json({ error: 'Error fetching activity' });
   }
 };
 
-<<<<<<< HEAD
 exports.updateActivity = async (req, res) => {
-=======
-exports.updateActivityById = async (req, res) => {
-  const { id } = req.params;
-  if (!id) {
-    return res.status(400).json({ error: 'Invalid activity ID' });
-  }
-
->>>>>>> f8206762
   try {
     const activity = await Activity.findByIdAndUpdate(req.params.id, req.body, {
       new: true,
     });
-<<<<<<< HEAD
     if (!activity) {
       res.status(404).send({ message: 'Activity not found' });
     } else {
       res.send(activity);
-=======
-
-    if (!updatedActivity) {
-      return res.status(404).json({ error: 'Activity not found' });
->>>>>>> f8206762
     }
   } catch (error) {
     res.status(400).send(error);
@@ -108,26 +48,9 @@
 };
 
 exports.deleteActivity = async (req, res) => {
-<<<<<<< HEAD
   try {
     await Activity.findByIdAndRemove(req.params.id);
     res.send({ message: 'Activity deleted' });
-=======
-  const { id } = req.params;
-
-  if (!id) {
-    return res.status(400).json({ error: 'Invalid activity ID' });
-  }
-
-  try {
-    const deletedActivity = await Activity.findByIdAndDelete(id);
-
-    if (!deletedActivity) {
-      return res.status(404).json({ message: 'Activity not found' });
-    }
-
-    return res.status(200).json({ message: 'Activity deleted' });
->>>>>>> f8206762
   } catch (error) {
     res.status(500).send(error);
   }
