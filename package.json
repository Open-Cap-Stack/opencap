{
  "name": "opencap",
  "version": "1.0.0",
  "description": "Your project description here",
  "main": "app.js",
  "scripts": {
    "test": "jest --config=jest.config.js"
  },
  "dependencies": {
<<<<<<< HEAD
    "axios": "^1.7.2",
    "dotenv": "^16.4.5",
    "express": "^4.19.2",
    "mongoose": "^5.13.22",
    "react": "^18.3.1",
    "react-dom": "^18.3.1",
    "react-scripts": "^5.0.1"
  },
  "devDependencies": {
    "chai": "^5.1.1",
    "jest": "^29.7.0",
    "supertest": "^6.3.4"
=======
    "argon2": "^0.40.3",
    "dotenv": "^16.4.5",
    "express": "^4.17.1",
    "express-async-handler": "^1.2.0",
    "mongoose": "^5.12.3"
  },
  "devDependencies": {
    "jest": "^29.7.0",
    "mongodb-memory-server": "^9.4.1",
    "supertest": "^6.0.1"
>>>>>>> 99fb8cfe
  }
}<|MERGE_RESOLUTION|>--- conflicted
+++ resolved
@@ -7,30 +7,20 @@
     "test": "jest --config=jest.config.js"
   },
   "dependencies": {
-<<<<<<< HEAD
     "axios": "^1.7.2",
     "dotenv": "^16.4.5",
     "express": "^4.19.2",
     "mongoose": "^5.13.22",
     "react": "^18.3.1",
     "react-dom": "^18.3.1",
-    "react-scripts": "^5.0.1"
+    "react-scripts": "^5.0.1",
+    "argon2": "^0.40.3",
+    "express-async-handler": "^1.2.0"
   },
   "devDependencies": {
     "chai": "^5.1.1",
     "jest": "^29.7.0",
-    "supertest": "^6.3.4"
-=======
-    "argon2": "^0.40.3",
-    "dotenv": "^16.4.5",
-    "express": "^4.17.1",
-    "express-async-handler": "^1.2.0",
-    "mongoose": "^5.12.3"
-  },
-  "devDependencies": {
-    "jest": "^29.7.0",
-    "mongodb-memory-server": "^9.4.1",
-    "supertest": "^6.0.1"
->>>>>>> 99fb8cfe
+    "supertest": "^6.3.4",
+    "mongodb-memory-server": "^9.4.1"
   }
 }