{
  "name": "opencap",
  "version": "1.0.0",
  "description": "Your project description here",
  "main": "app.js",
  "scripts": {
    "test": "jest --config=jest.config.js"
  },
  "dependencies": {
<<<<<<< HEAD
    "chai": "^5.1.1",
    "dotenv": "^16.4.5",
    "express": "^4.17.1",
    "mongoose": "^5.10.0",
    "@babel/preset-env": "^7.24.8"

=======
    "argon2": "^0.40.3",
    "dotenv": "^16.4.5",
    "express": "^4.17.1",
    "express-async-handler": "^1.2.0",
    "mongoose": "^5.12.3"
>>>>>>> ade1cfe4
  },
  "devDependencies": {
    "jest": "^29.7.0",
    "mongodb-memory-server": "^9.4.1",
    "supertest": "^6.0.1"
  }
}<|MERGE_RESOLUTION|>--- conflicted
+++ resolved
@@ -7,20 +7,11 @@
     "test": "jest --config=jest.config.js"
   },
   "dependencies": {
-<<<<<<< HEAD
-    "chai": "^5.1.1",
-    "dotenv": "^16.4.5",
-    "express": "^4.17.1",
-    "mongoose": "^5.10.0",
-    "@babel/preset-env": "^7.24.8"
-
-=======
     "argon2": "^0.40.3",
     "dotenv": "^16.4.5",
     "express": "^4.17.1",
     "express-async-handler": "^1.2.0",
     "mongoose": "^5.12.3"
->>>>>>> ade1cfe4
   },
   "devDependencies": {
     "jest": "^29.7.0",
