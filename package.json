--- conflicted
+++ resolved
@@ -7,10 +7,7 @@
     "test": "jest --config=jest.config.js"
   },
   "dependencies": {
-<<<<<<< HEAD
-=======
     "argon2": "^0.40.3",
->>>>>>> 351d21a8
     "dotenv": "^16.4.5",
     "express": "^4.17.1",
     "express-async-handler": "^1.2.0",
@@ -18,11 +15,7 @@
   },
   "devDependencies": {
     "jest": "^29.7.0",
-<<<<<<< HEAD
-    "supertest": "^6.0.0"
-=======
     "mongodb-memory-server": "^9.4.1",
     "supertest": "^6.0.1"
->>>>>>> 351d21a8
   }
 }