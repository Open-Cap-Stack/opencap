--- conflicted
+++ resolved
@@ -161,7 +161,6 @@
  * This method should be called before saving to ensure totals are accurate
  */
 FinancialReportSchema.methods.calculateTotals = function() {
-<<<<<<< HEAD
   // Ensure revenue and expenses are properly initialized
   this.revenue = this.revenue || {};
   this.expenses = this.expenses || {};
@@ -180,18 +179,6 @@
     return sum + numVal;
   }, 0);
   
-=======
-  // Sum up all revenue values, handling the case where revenue might be missing
-  this.totalRevenue = this.revenue ? Object.values(this.revenue)
-    .filter(val => typeof val === 'number')
-    .reduce((sum, val) => sum + val, 0) : 0;
-    
-  // Sum up all expense values, handling the case where expenses might be missing
-  this.totalExpenses = this.expenses ? Object.values(this.expenses)
-    .filter(val => typeof val === 'number')
-    .reduce((sum, val) => sum + val, 0) : 0;
-    
->>>>>>> dbf0fa53
   // Calculate net income
   this.netIncome = this.totalRevenue - this.totalExpenses;
   
